// Copyright (c) 2016 The vulkano developers
// Licensed under the Apache License, Version 2.0
// <LICENSE-APACHE or
// http://www.apache.org/licenses/LICENSE-2.0> or the MIT
// license <LICENSE-MIT or http://opensource.org/licenses/MIT>,
// at your option. All files in the project carrying such
// notice may not be copied, modified, or distributed except
// according to those terms.

use std::collections::hash_map::Entry;
use std::error::Error;
use std::hash::{Hash, Hasher};
use std::sync::Arc;
use fnv::FnvHashMap;

use buffer::BufferAccess;
use command_buffer::cb::AddCommand;
use command_buffer::cb::CommandBufferBuild;
use command_buffer::cb::UnsafeCommandBuffer;
use command_buffer::CommandAddError;
use command_buffer::CommandBuffer;
use command_buffer::CommandBufferBuilder;
use command_buffer::commands_raw;
use framebuffer::FramebufferAbstract;
use image::Layout;
use image::ImageAccess;
use instance::QueueFamily;
use device::Device;
use device::DeviceOwned;
use device::Queue;
use sync::AccessFlagBits;
use sync::PipelineStages;
use sync::GpuFuture;

/// Layers that ensures that synchronization with buffers and images between command buffers is
/// properly handled.
///
/// The following are handled:
///
/// - Return an error when submitting if the user didn't provide the guarantees for proper
///   synchronization.
///
/// - Automatically generate pipeline barriers between command buffers if necessary to handle
///   the transition between command buffers.
///
pub struct SubmitSyncBuilderLayer<I> {
    inner: I,
    resources: FnvHashMap<Key, ResourceEntry>,
}

enum Key {
    Buffer(Box<BufferAccess + Send + Sync>),
    Image(Box<ImageAccess + Send + Sync>),
    FramebufferAttachment(Box<FramebufferAbstract + Send + Sync>, u32),
}

impl Key {
    #[inline]
    fn conflicts_buffer_all(&self, buf: &BufferAccess) -> bool {
        match self {
            &Key::Buffer(ref a) => a.conflicts_buffer_all(buf),
            &Key::Image(ref a) => a.conflicts_buffer_all(buf),
            &Key::FramebufferAttachment(ref b, idx) => {
                let img = b.attachments()[idx as usize].parent();
                img.conflicts_buffer_all(buf)
            },
        }
    }

    #[inline]
    fn conflicts_image_all(&self, img: &ImageAccess) -> bool {
        match self {
            &Key::Buffer(ref a) => a.conflicts_image_all(img),
            &Key::Image(ref a) => a.conflicts_image_all(img),
            &Key::FramebufferAttachment(ref b, idx) => {
                let b = b.attachments()[idx as usize].parent();
                b.conflicts_image_all(img)
            },
        }
    }
}

impl PartialEq for Key {
    #[inline]
    fn eq(&self, other: &Key) -> bool {
        match other {
            &Key::Buffer(ref b) => self.conflicts_buffer_all(b),
            &Key::Image(ref b) => self.conflicts_image_all(b),
            &Key::FramebufferAttachment(ref b, idx) => {
                self.conflicts_image_all(b.attachments()[idx as usize].parent())
            },
        }
    }
}

impl Eq for Key {
}

impl Hash for Key {
    #[inline]
    fn hash<H: Hasher>(&self, state: &mut H) {
        match self {
            &Key::Buffer(ref buf) => buf.conflict_key_all().hash(state),
            &Key::Image(ref img) => img.conflict_key_all().hash(state),
            &Key::FramebufferAttachment(ref fb, idx) => {
                let img = fb.attachments()[idx as usize].parent();
                img.conflict_key_all().hash(state)
            },
        }
    }
}

struct ResourceEntry {
    final_stages: PipelineStages,
    final_access: AccessFlagBits,
    exclusive: bool,
    initial_layout: Layout,
    final_layout: Layout,
}

impl<I> SubmitSyncBuilderLayer<I> {
    /// Builds a new layer that wraps around an existing builder.
    #[inline]
    pub fn new(inner: I) -> SubmitSyncBuilderLayer<I> {
        SubmitSyncBuilderLayer {
            inner: inner,
            resources: FnvHashMap::default(),
        }
    }

    // Adds a buffer to the list.
    fn add_buffer<B>(&mut self, buffer: &B, exclusive: bool)
        where B: BufferAccess + Send + Sync + Clone + 'static
    {
        // TODO: don't create the key every time ; https://github.com/rust-lang/rfcs/pull/1769
        let key = Key::Buffer(Box::new(buffer.clone()));
        match self.resources.entry(key) {
            Entry::Vacant(entry) => {
                entry.insert(ResourceEntry {
                    final_stages: PipelineStages { all_commands: true, ..PipelineStages::none() },     // FIXME:
                    final_access: AccessFlagBits::all(),        // FIXME:
                    exclusive: exclusive,
                    initial_layout: Layout::Undefined,
                    final_layout: Layout::Undefined,
                });
            },

            Entry::Occupied(mut entry) => {
                let entry = entry.get_mut();
                // TODO: update stages and access
                entry.exclusive = entry.exclusive || exclusive;
                entry.final_layout = Layout::Undefined;
            },
        }
    }

    // Adds an image to the list.
    fn add_image<T>(&mut self, image: &T, exclusive: bool)
        where T: ImageAccess + Send + Sync + Clone + 'static
    {
        let key = Key::Image(Box::new(image.clone()));
        match self.resources.entry(key) {
            Entry::Vacant(entry) => {
                entry.insert(ResourceEntry {
                    final_stages: PipelineStages { all_commands: true, ..PipelineStages::none() },     // FIXME:
                    final_access: AccessFlagBits::all(),        // FIXME:
                    exclusive: exclusive,
                    initial_layout: image.initial_layout_requirement(),     // FIXME:
                    final_layout: image.final_layout_requirement(),         // FIXME:
                });
            },

            Entry::Occupied(mut entry) => {
                let entry = entry.get_mut();
                // TODO: update stages and access
                entry.exclusive = entry.exclusive || exclusive;
                entry.final_layout = image.final_layout_requirement();         // FIXME:
            },
        }
    }

    // Adds a framebuffer to the list.
    fn add_framebuffer<F>(&mut self, framebuffer: &F)
        where F: FramebufferAbstract + Send + Sync + Clone + 'static
    {
        for index in 0 .. FramebufferAbstract::attachments(framebuffer).len() {
            let key = Key::FramebufferAttachment(Box::new(framebuffer.clone()), index as u32);
            let desc = framebuffer.attachment(index).expect("Wrong implementation of FramebufferAbstract trait");
            let final_layout = desc.final_layout;

            match self.resources.entry(key) {
                Entry::Vacant(entry) => {
                    entry.insert(ResourceEntry {
                        final_stages: PipelineStages { all_commands: true, ..PipelineStages::none() },     // FIXME:
                        final_access: AccessFlagBits::all(),        // FIXME:
                        exclusive: true,            // FIXME:
                        initial_layout: desc.initial_layout,
                        final_layout: final_layout,
                    });
                },

                Entry::Occupied(mut entry) => {
                    let entry = entry.get_mut();
                    // TODO: update stages and access
                    entry.exclusive = true;         // FIXME:
                    entry.final_layout = final_layout;
                },
            }
        }
    }
}

unsafe impl<I, O, E> CommandBufferBuild for SubmitSyncBuilderLayer<I>
    where I: CommandBufferBuild<Out = O, Err = E>
{
    type Out = SubmitSyncLayer<O>;
    type Err = E;

    #[inline]
    fn build(self) -> Result<Self::Out, E> {
        Ok(SubmitSyncLayer {
            inner: try!(self.inner.build()),
            resources: self.resources,
        })
    }
}

unsafe impl<I> DeviceOwned for SubmitSyncBuilderLayer<I>
    where I: DeviceOwned
{
    #[inline]
    fn device(&self) -> &Arc<Device> {
        self.inner.device()
    }
}

unsafe impl<I> CommandBufferBuilder for SubmitSyncBuilderLayer<I>
    where I: CommandBufferBuilder
{
    #[inline]
    fn queue_family(&self) -> QueueFamily {
        self.inner.queue_family()
    }
}

// FIXME: implement manually
macro_rules! pass_through {
    (($($param:ident),*), $cmd:ty) => {
        unsafe impl<'a, I, O $(, $param)*> AddCommand<$cmd> for SubmitSyncBuilderLayer<I>
            where I: AddCommand<$cmd, Out = O>
        {
            type Out = SubmitSyncBuilderLayer<O>;

            #[inline]
<<<<<<< HEAD
            fn add(self, command: $cmd) -> Self::Out {
                SubmitSyncBuilderLayer {
                    inner: AddCommand::add(self.inner, command),
                    resources: self.resources,
                }
=======
            fn add(self, command: $cmd) -> Result<Self::Out, CommandAddError> {
                Ok(SubmitSyncBuilderLayer {
                    inner: AddCommand::add(self.inner, command)?,
                    buffers: self.buffers,
                    images: self.images,
                })
>>>>>>> b81d204d
            }
        }
    }
}

// FIXME: implement manually
pass_through!((S, Pl), commands_raw::CmdBindDescriptorSets<S, Pl>);
pass_through!((V), commands_raw::CmdBindVertexBuffers<V>);
pass_through!((C), commands_raw::CmdExecuteCommands<C>);

unsafe impl<I, O, Rp, F> AddCommand<commands_raw::CmdBeginRenderPass<Rp, F>> for SubmitSyncBuilderLayer<I>
    where I: AddCommand<commands_raw::CmdBeginRenderPass<Rp, F>, Out = O>,
          F: FramebufferAbstract + Send + Sync + Clone + 'static
{
    type Out = SubmitSyncBuilderLayer<O>;

    #[inline]
    fn add(mut self, command: commands_raw::CmdBeginRenderPass<Rp, F>) -> Self::Out {
        self.add_framebuffer(command.framebuffer());

        SubmitSyncBuilderLayer {
            inner: AddCommand::add(self.inner, command),
            resources: self.resources,
        }
    }
}

unsafe impl<I, O, B> AddCommand<commands_raw::CmdBindIndexBuffer<B>> for SubmitSyncBuilderLayer<I>
    where I: AddCommand<commands_raw::CmdBindIndexBuffer<B>, Out = O>,
          B: BufferAccess + Send + Sync + Clone + 'static
{
    type Out = SubmitSyncBuilderLayer<O>;

    #[inline]
    fn add(mut self, command: commands_raw::CmdBindIndexBuffer<B>) -> Result<Self::Out, CommandAddError> {
        self.add_buffer(command.buffer(), false);

<<<<<<< HEAD
        SubmitSyncBuilderLayer {
            inner: AddCommand::add(self.inner, command),
            resources: self.resources,
        }
=======
        Ok(SubmitSyncBuilderLayer {
            inner: AddCommand::add(self.inner, command)?,
            buffers: self.buffers,
            images: self.images,
        })
>>>>>>> b81d204d
    }
}

unsafe impl<I, O, P> AddCommand<commands_raw::CmdBindPipeline<P>> for SubmitSyncBuilderLayer<I>
    where I: AddCommand<commands_raw::CmdBindPipeline<P>, Out = O>
{
    type Out = SubmitSyncBuilderLayer<O>;

    #[inline]
<<<<<<< HEAD
    fn add(self, command: commands_raw::CmdBindPipeline<P>) -> Self::Out {
        SubmitSyncBuilderLayer {
            inner: AddCommand::add(self.inner, command),
            resources: self.resources,
        }
=======
    fn add(self, command: commands_raw::CmdBindPipeline<P>) -> Result<Self::Out, CommandAddError> {
        Ok(SubmitSyncBuilderLayer {
            inner: AddCommand::add(self.inner, command)?,
            buffers: self.buffers,
            images: self.images,
        })
>>>>>>> b81d204d
    }
}

unsafe impl<I, O, S, D> AddCommand<commands_raw::CmdBlitImage<S, D>> for SubmitSyncBuilderLayer<I>
    where I: AddCommand<commands_raw::CmdBlitImage<S, D>, Out = O>,
          S: ImageAccess + Send + Sync + Clone + 'static,
          D: ImageAccess + Send + Sync + Clone + 'static
{
    type Out = SubmitSyncBuilderLayer<O>;

    #[inline]
    fn add(mut self, command: commands_raw::CmdBlitImage<S, D>) -> Result<Self::Out, CommandAddError> {
        self.add_image(command.source(), false);
        self.add_image(command.destination(), true);

<<<<<<< HEAD
        SubmitSyncBuilderLayer {
            inner: AddCommand::add(self.inner, command),
            resources: self.resources,
        }
=======
        Ok(SubmitSyncBuilderLayer {
            inner: AddCommand::add(self.inner, command)?,
            buffers: self.buffers,
            images: self.images,
        })
>>>>>>> b81d204d
    }
}

unsafe impl<I, O> AddCommand<commands_raw::CmdClearAttachments> for SubmitSyncBuilderLayer<I>
    where I: AddCommand<commands_raw::CmdClearAttachments, Out = O>
{
    type Out = SubmitSyncBuilderLayer<O>;

    #[inline]
<<<<<<< HEAD
    fn add(self, command: commands_raw::CmdClearAttachments) -> Self::Out {
        SubmitSyncBuilderLayer {
            inner: AddCommand::add(self.inner, command),
            resources: self.resources,
        }
=======
    fn add(self, command: commands_raw::CmdClearAttachments) -> Result<Self::Out, CommandAddError> {
        Ok(SubmitSyncBuilderLayer {
            inner: AddCommand::add(self.inner, command)?,
            buffers: self.buffers,
            images: self.images,
        })
>>>>>>> b81d204d
    }
}

unsafe impl<I, O, S, D> AddCommand<commands_raw::CmdCopyBuffer<S, D>> for SubmitSyncBuilderLayer<I>
    where I: AddCommand<commands_raw::CmdCopyBuffer<S, D>, Out = O>,
          S: BufferAccess + Send + Sync + Clone + 'static,
          D: BufferAccess + Send + Sync + Clone + 'static
{
    type Out = SubmitSyncBuilderLayer<O>;

    #[inline]
    fn add(mut self, command: commands_raw::CmdCopyBuffer<S, D>) -> Result<Self::Out, CommandAddError> {
        self.add_buffer(command.source(), false);
        self.add_buffer(command.destination(), true);

<<<<<<< HEAD
        SubmitSyncBuilderLayer {
            inner: AddCommand::add(self.inner, command),
            resources: self.resources,
        }
=======
        Ok(SubmitSyncBuilderLayer {
            inner: AddCommand::add(self.inner, command)?,
            buffers: self.buffers,
            images: self.images,
        })
>>>>>>> b81d204d
    }
}

unsafe impl<I, O, S, D> AddCommand<commands_raw::CmdCopyBufferToImage<S, D>> for SubmitSyncBuilderLayer<I>
    where I: AddCommand<commands_raw::CmdCopyBufferToImage<S, D>, Out = O>,
          S: BufferAccess + Send + Sync + Clone + 'static,
          D: ImageAccess + Send + Sync + Clone + 'static
{
    type Out = SubmitSyncBuilderLayer<O>;

    #[inline]
    fn add(mut self, command: commands_raw::CmdCopyBufferToImage<S, D>) -> Result<Self::Out, CommandAddError> {
        self.add_buffer(command.source(), false);
        self.add_image(command.destination(), true);

<<<<<<< HEAD
        SubmitSyncBuilderLayer {
            inner: AddCommand::add(self.inner, command),
            resources: self.resources,
        }
=======
        Ok(SubmitSyncBuilderLayer {
            inner: AddCommand::add(self.inner, command)?,
            buffers: self.buffers,
            images: self.images,
        })
>>>>>>> b81d204d
    }
}

unsafe impl<I, O, S, D> AddCommand<commands_raw::CmdCopyImage<S, D>> for SubmitSyncBuilderLayer<I>
    where I: AddCommand<commands_raw::CmdCopyImage<S, D>, Out = O>,
          S: ImageAccess + Send + Sync + Clone + 'static,
          D: ImageAccess + Send + Sync + Clone + 'static
{
    type Out = SubmitSyncBuilderLayer<O>;

    #[inline]
    fn add(mut self, command: commands_raw::CmdCopyImage<S, D>) -> Result<Self::Out, CommandAddError> {
        self.add_image(command.source(), false);
        self.add_image(command.destination(), true);

<<<<<<< HEAD
        SubmitSyncBuilderLayer {
            inner: AddCommand::add(self.inner, command),
            resources: self.resources,
        }
=======
        Ok(SubmitSyncBuilderLayer {
            inner: AddCommand::add(self.inner, command)?,
            buffers: self.buffers,
            images: self.images,
        })
>>>>>>> b81d204d
    }
}

unsafe impl<I, O> AddCommand<commands_raw::CmdDispatchRaw> for SubmitSyncBuilderLayer<I>
    where I: AddCommand<commands_raw::CmdDispatchRaw, Out = O>
{
    type Out = SubmitSyncBuilderLayer<O>;

    #[inline]
<<<<<<< HEAD
    fn add(self, command: commands_raw::CmdDispatchRaw) -> Self::Out {
        SubmitSyncBuilderLayer {
            inner: AddCommand::add(self.inner, command),
            resources: self.resources,
        }
=======
    fn add(self, command: commands_raw::CmdDispatchRaw) -> Result<Self::Out, CommandAddError> {
        Ok(SubmitSyncBuilderLayer {
            inner: AddCommand::add(self.inner, command)?,
            buffers: self.buffers,
            images: self.images,
        })
>>>>>>> b81d204d
    }
}

unsafe impl<I, O> AddCommand<commands_raw::CmdDrawRaw> for SubmitSyncBuilderLayer<I>
    where I: AddCommand<commands_raw::CmdDrawRaw, Out = O>
{
    type Out = SubmitSyncBuilderLayer<O>;

    #[inline]
<<<<<<< HEAD
    fn add(self, command: commands_raw::CmdDrawRaw) -> Self::Out {
        SubmitSyncBuilderLayer {
            inner: AddCommand::add(self.inner, command),
            resources: self.resources,
        }
=======
    fn add(self, command: commands_raw::CmdDrawRaw) -> Result<Self::Out, CommandAddError> {
        Ok(SubmitSyncBuilderLayer {
            inner: AddCommand::add(self.inner, command)?,
            buffers: self.buffers,
            images: self.images,
        })
>>>>>>> b81d204d
    }
}

unsafe impl<I, O> AddCommand<commands_raw::CmdDrawIndexedRaw> for SubmitSyncBuilderLayer<I>
    where I: AddCommand<commands_raw::CmdDrawIndexedRaw, Out = O>
{
    type Out = SubmitSyncBuilderLayer<O>;

    #[inline]
<<<<<<< HEAD
    fn add(self, command: commands_raw::CmdDrawIndexedRaw) -> Self::Out {
        SubmitSyncBuilderLayer {
            inner: AddCommand::add(self.inner, command),
            resources: self.resources,
        }
=======
    fn add(self, command: commands_raw::CmdDrawIndexedRaw) -> Result<Self::Out, CommandAddError> {
        Ok(SubmitSyncBuilderLayer {
            inner: AddCommand::add(self.inner, command)?,
            buffers: self.buffers,
            images: self.images,
        })
    }
}

unsafe impl<I, O, B> AddCommand<commands_raw::CmdDrawIndirectRaw<B>> for SubmitSyncBuilderLayer<I>
    where I: AddCommand<commands_raw::CmdDrawIndirectRaw<B>, Out = O>,
          B: BufferAccess + Send + Sync + Clone + 'static
{
    type Out = SubmitSyncBuilderLayer<O>;

    #[inline]
    fn add(mut self, command: commands_raw::CmdDrawIndirectRaw<B>) -> Result<Self::Out, CommandAddError> {
        self.add_buffer(command.buffer(), true);

        Ok(SubmitSyncBuilderLayer {
            inner: AddCommand::add(self.inner, command)?,
            buffers: self.buffers,
            images: self.images,
        })
>>>>>>> b81d204d
    }
}

unsafe impl<I, O> AddCommand<commands_raw::CmdEndRenderPass> for SubmitSyncBuilderLayer<I>
    where I: AddCommand<commands_raw::CmdEndRenderPass, Out = O>
{
    type Out = SubmitSyncBuilderLayer<O>;

    #[inline]
<<<<<<< HEAD
    fn add(self, command: commands_raw::CmdEndRenderPass) -> Self::Out {
        SubmitSyncBuilderLayer {
            inner: AddCommand::add(self.inner, command),
            resources: self.resources,
        }
=======
    fn add(self, command: commands_raw::CmdEndRenderPass) -> Result<Self::Out, CommandAddError> {
        Ok(SubmitSyncBuilderLayer {
            inner: AddCommand::add(self.inner, command)?,
            buffers: self.buffers,
            images: self.images,
        })
>>>>>>> b81d204d
    }
}

unsafe impl<I, O, B> AddCommand<commands_raw::CmdFillBuffer<B>> for SubmitSyncBuilderLayer<I>
    where I: AddCommand<commands_raw::CmdFillBuffer<B>, Out = O>,
          B: BufferAccess + Send + Sync + Clone + 'static
{
    type Out = SubmitSyncBuilderLayer<O>;

    #[inline]
    fn add(mut self, command: commands_raw::CmdFillBuffer<B>) -> Result<Self::Out, CommandAddError> {
        self.add_buffer(command.buffer(), true);

<<<<<<< HEAD
        SubmitSyncBuilderLayer {
            inner: AddCommand::add(self.inner, command),
            resources: self.resources,
        }
=======
        Ok(SubmitSyncBuilderLayer {
            inner: AddCommand::add(self.inner, command)?,
            buffers: self.buffers,
            images: self.images,
        })
>>>>>>> b81d204d
    }
}

unsafe impl<I, O> AddCommand<commands_raw::CmdNextSubpass> for SubmitSyncBuilderLayer<I>
    where I: AddCommand<commands_raw::CmdNextSubpass, Out = O>
{
    type Out = SubmitSyncBuilderLayer<O>;

    #[inline]
<<<<<<< HEAD
    fn add(self, command: commands_raw::CmdNextSubpass) -> Self::Out {
        SubmitSyncBuilderLayer {
            inner: AddCommand::add(self.inner, command),
            resources: self.resources,
        }
=======
    fn add(self, command: commands_raw::CmdNextSubpass) -> Result<Self::Out, CommandAddError> {
        Ok(SubmitSyncBuilderLayer {
            inner: AddCommand::add(self.inner, command)?,
            buffers: self.buffers,
            images: self.images,
        })
>>>>>>> b81d204d
    }
}

unsafe impl<I, O, Pc, Pl> AddCommand<commands_raw::CmdPushConstants<Pc, Pl>> for SubmitSyncBuilderLayer<I>
    where I: AddCommand<commands_raw::CmdPushConstants<Pc, Pl>, Out = O>
{
    type Out = SubmitSyncBuilderLayer<O>;

    #[inline]
<<<<<<< HEAD
    fn add(self, command: commands_raw::CmdPushConstants<Pc, Pl>) -> Self::Out {
        SubmitSyncBuilderLayer {
            inner: AddCommand::add(self.inner, command),
            resources: self.resources,
        }
=======
    fn add(self, command: commands_raw::CmdPushConstants<Pc, Pl>) -> Result<Self::Out, CommandAddError> {
        Ok(SubmitSyncBuilderLayer {
            inner: AddCommand::add(self.inner, command)?,
            buffers: self.buffers,
            images: self.images,
        })
>>>>>>> b81d204d
    }
}

unsafe impl<I, O, S, D> AddCommand<commands_raw::CmdResolveImage<S, D>> for SubmitSyncBuilderLayer<I>
    where I: AddCommand<commands_raw::CmdResolveImage<S, D>, Out = O>,
          S: ImageAccess + Send + Sync + Clone + 'static,
          D: ImageAccess + Send + Sync + Clone + 'static
{
    type Out = SubmitSyncBuilderLayer<O>;

    #[inline]
    fn add(mut self, command: commands_raw::CmdResolveImage<S, D>) -> Result<Self::Out, CommandAddError> {
        self.add_image(command.source(), false);
        self.add_image(command.destination(), true);

<<<<<<< HEAD
        SubmitSyncBuilderLayer {
            inner: AddCommand::add(self.inner, command),
            resources: self.resources,
        }
=======
        Ok(SubmitSyncBuilderLayer {
            inner: AddCommand::add(self.inner, command)?,
            buffers: self.buffers,
            images: self.images,
        })
>>>>>>> b81d204d
    }
}

unsafe impl<I, O> AddCommand<commands_raw::CmdSetEvent> for SubmitSyncBuilderLayer<I>
    where I: AddCommand<commands_raw::CmdSetEvent, Out = O>
{
    type Out = SubmitSyncBuilderLayer<O>;

    #[inline]
<<<<<<< HEAD
    fn add(self, command: commands_raw::CmdSetEvent) -> Self::Out {
        SubmitSyncBuilderLayer {
            inner: AddCommand::add(self.inner, command),
            resources: self.resources,
        }
=======
    fn add(self, command: commands_raw::CmdSetEvent) -> Result<Self::Out, CommandAddError> {
        Ok(SubmitSyncBuilderLayer {
            inner: AddCommand::add(self.inner, command)?,
            buffers: self.buffers,
            images: self.images,
        })
>>>>>>> b81d204d
    }
}

unsafe impl<I, O> AddCommand<commands_raw::CmdSetState> for SubmitSyncBuilderLayer<I>
    where I: AddCommand<commands_raw::CmdSetState, Out = O>
{
    type Out = SubmitSyncBuilderLayer<O>;

    #[inline]
<<<<<<< HEAD
    fn add(self, command: commands_raw::CmdSetState) -> Self::Out {
        SubmitSyncBuilderLayer {
            inner: AddCommand::add(self.inner, command),
            resources: self.resources,
        }
=======
    fn add(self, command: commands_raw::CmdSetState) -> Result<Self::Out, CommandAddError> {
        Ok(SubmitSyncBuilderLayer {
            inner: AddCommand::add(self.inner, command)?,
            buffers: self.buffers,
            images: self.images,
        })
>>>>>>> b81d204d
    }
}

unsafe impl<I, O, B, D> AddCommand<commands_raw::CmdUpdateBuffer<B, D>> for SubmitSyncBuilderLayer<I>
    where I: AddCommand<commands_raw::CmdUpdateBuffer<B, D>, Out = O>,
          B: BufferAccess + Send + Sync + Clone + 'static
{
    type Out = SubmitSyncBuilderLayer<O>;

    #[inline]
    fn add(mut self, command: commands_raw::CmdUpdateBuffer<B, D>) -> Result<Self::Out, CommandAddError> {
        self.add_buffer(command.buffer(), true);

<<<<<<< HEAD
        SubmitSyncBuilderLayer {
            inner: AddCommand::add(self.inner, command),
            resources: self.resources,
        }
=======
        Ok(SubmitSyncBuilderLayer {
            inner: AddCommand::add(self.inner, command)?,
            buffers: self.buffers,
            images: self.images,
        })
>>>>>>> b81d204d
    }
}

/// Layer around a command buffer that handles synchronization between command buffers.
pub struct SubmitSyncLayer<I> {
    inner: I,
    resources: FnvHashMap<Key, ResourceEntry>,
}

unsafe impl<I> CommandBuffer for SubmitSyncLayer<I> where I: CommandBuffer {
    type Pool = I::Pool;

    #[inline]
    fn inner(&self) -> &UnsafeCommandBuffer<I::Pool> {
        self.inner.inner()
    }

    fn submit_check(&self, future: &GpuFuture, queue: &Queue) -> Result<(), Box<Error>> {
        for (key, entry) in self.resources.iter() {
            match key {
                &Key::Buffer(ref buf) => {
                    if future.check_buffer_access(&buf, entry.exclusive, queue).is_ok() {
                        unsafe { buf.increase_gpu_lock(); }
                        continue;
                    }

                    if !buf.try_gpu_lock(entry.exclusive, queue) {
                        panic!()    // FIXME: return Err();
                    }
                },

                &Key::Image(ref img) => {
                    if future.check_image_access(img, entry.initial_layout, entry.exclusive, queue).is_ok() {
                        unsafe { img.increase_gpu_lock(); }
                        continue;
                    }

                    if !img.try_gpu_lock(entry.exclusive, queue) {
                        panic!()    // FIXME: return Err();
                    }
                },

                &Key::FramebufferAttachment(ref fb, idx) => {
                    let img = fb.attachments()[idx as usize].parent();

                    if future.check_image_access(img, entry.initial_layout, entry.exclusive, queue).is_ok() {
                        unsafe { img.increase_gpu_lock(); }
                        continue;
                    }

                    if !img.try_gpu_lock(entry.exclusive, queue) {
                        panic!()    // FIXME: return Err();
                    }
                },
            }
        }

        // FIXME: pipeline barriers if necessary?

        Ok(())
    }

    #[inline]
    fn check_buffer_access(&self, buffer: &BufferAccess, exclusive: bool, queue: &Queue)
                           -> Result<Option<(PipelineStages, AccessFlagBits)>, ()>
    {
        // TODO: check the queue family

        // We can't call `.get()` on the HashMap because of the `Borrow` requirement that's
        // unimplementable on our key type.
        // TODO:

        for (key, value) in self.resources.iter() {
            if !key.conflicts_buffer_all(buffer) {
                continue;
            }

            if !value.exclusive && exclusive {
                return Err(());
            }

            return Ok(Some((value.final_stages, value.final_access)));
        }

        Err(())
    }

    #[inline]
    fn check_image_access(&self, image: &ImageAccess, layout: Layout, exclusive: bool, queue: &Queue)
                          -> Result<Option<(PipelineStages, AccessFlagBits)>, ()>
    {
        // TODO: check the queue family

        // We can't call `.get()` on the HashMap because of the `Borrow` requirement that's
        // unimplementable on our key type.
        // TODO:

        for (key, value) in self.resources.iter() {
            if !key.conflicts_image_all(image) {
                continue;
            }

            if value.final_layout != layout {
                return Err(());
            }

            if !value.exclusive && exclusive {
                return Err(());
            }

            return Ok(Some((value.final_stages, value.final_access)));
        }

        Err(())
    }
}

unsafe impl<I> DeviceOwned for SubmitSyncLayer<I> where I: DeviceOwned {
    #[inline]
    fn device(&self) -> &Arc<Device> {
        self.inner.device()
    }
}<|MERGE_RESOLUTION|>--- conflicted
+++ resolved
@@ -252,20 +252,11 @@
             type Out = SubmitSyncBuilderLayer<O>;
 
             #[inline]
-<<<<<<< HEAD
-            fn add(self, command: $cmd) -> Self::Out {
-                SubmitSyncBuilderLayer {
-                    inner: AddCommand::add(self.inner, command),
-                    resources: self.resources,
-                }
-=======
             fn add(self, command: $cmd) -> Result<Self::Out, CommandAddError> {
                 Ok(SubmitSyncBuilderLayer {
                     inner: AddCommand::add(self.inner, command)?,
-                    buffers: self.buffers,
-                    images: self.images,
+                    resources: self.resources,
                 })
->>>>>>> b81d204d
             }
         }
     }
@@ -283,13 +274,13 @@
     type Out = SubmitSyncBuilderLayer<O>;
 
     #[inline]
-    fn add(mut self, command: commands_raw::CmdBeginRenderPass<Rp, F>) -> Self::Out {
+    fn add(mut self, command: commands_raw::CmdBeginRenderPass<Rp, F>) -> Result<Self::Out, CommandAddError> {
         self.add_framebuffer(command.framebuffer());
 
-        SubmitSyncBuilderLayer {
-            inner: AddCommand::add(self.inner, command),
-            resources: self.resources,
-        }
+        Ok(SubmitSyncBuilderLayer {
+            inner: AddCommand::add(self.inner, command)?,
+            resources: self.resources,
+        })
     }
 }
 
@@ -303,18 +294,10 @@
     fn add(mut self, command: commands_raw::CmdBindIndexBuffer<B>) -> Result<Self::Out, CommandAddError> {
         self.add_buffer(command.buffer(), false);
 
-<<<<<<< HEAD
-        SubmitSyncBuilderLayer {
-            inner: AddCommand::add(self.inner, command),
-            resources: self.resources,
-        }
-=======
-        Ok(SubmitSyncBuilderLayer {
-            inner: AddCommand::add(self.inner, command)?,
-            buffers: self.buffers,
-            images: self.images,
-        })
->>>>>>> b81d204d
+        Ok(SubmitSyncBuilderLayer {
+            inner: AddCommand::add(self.inner, command)?,
+            resources: self.resources,
+        })
     }
 }
 
@@ -324,20 +307,11 @@
     type Out = SubmitSyncBuilderLayer<O>;
 
     #[inline]
-<<<<<<< HEAD
-    fn add(self, command: commands_raw::CmdBindPipeline<P>) -> Self::Out {
-        SubmitSyncBuilderLayer {
-            inner: AddCommand::add(self.inner, command),
-            resources: self.resources,
-        }
-=======
     fn add(self, command: commands_raw::CmdBindPipeline<P>) -> Result<Self::Out, CommandAddError> {
         Ok(SubmitSyncBuilderLayer {
             inner: AddCommand::add(self.inner, command)?,
-            buffers: self.buffers,
-            images: self.images,
-        })
->>>>>>> b81d204d
+            resources: self.resources,
+        })
     }
 }
 
@@ -353,18 +327,10 @@
         self.add_image(command.source(), false);
         self.add_image(command.destination(), true);
 
-<<<<<<< HEAD
-        SubmitSyncBuilderLayer {
-            inner: AddCommand::add(self.inner, command),
-            resources: self.resources,
-        }
-=======
-        Ok(SubmitSyncBuilderLayer {
-            inner: AddCommand::add(self.inner, command)?,
-            buffers: self.buffers,
-            images: self.images,
-        })
->>>>>>> b81d204d
+        Ok(SubmitSyncBuilderLayer {
+            inner: AddCommand::add(self.inner, command)?,
+            resources: self.resources,
+        })
     }
 }
 
@@ -374,20 +340,11 @@
     type Out = SubmitSyncBuilderLayer<O>;
 
     #[inline]
-<<<<<<< HEAD
-    fn add(self, command: commands_raw::CmdClearAttachments) -> Self::Out {
-        SubmitSyncBuilderLayer {
-            inner: AddCommand::add(self.inner, command),
-            resources: self.resources,
-        }
-=======
     fn add(self, command: commands_raw::CmdClearAttachments) -> Result<Self::Out, CommandAddError> {
         Ok(SubmitSyncBuilderLayer {
             inner: AddCommand::add(self.inner, command)?,
-            buffers: self.buffers,
-            images: self.images,
-        })
->>>>>>> b81d204d
+            resources: self.resources,
+        })
     }
 }
 
@@ -403,18 +360,10 @@
         self.add_buffer(command.source(), false);
         self.add_buffer(command.destination(), true);
 
-<<<<<<< HEAD
-        SubmitSyncBuilderLayer {
-            inner: AddCommand::add(self.inner, command),
-            resources: self.resources,
-        }
-=======
-        Ok(SubmitSyncBuilderLayer {
-            inner: AddCommand::add(self.inner, command)?,
-            buffers: self.buffers,
-            images: self.images,
-        })
->>>>>>> b81d204d
+        Ok(SubmitSyncBuilderLayer {
+            inner: AddCommand::add(self.inner, command)?,
+            resources: self.resources,
+        })
     }
 }
 
@@ -430,18 +379,10 @@
         self.add_buffer(command.source(), false);
         self.add_image(command.destination(), true);
 
-<<<<<<< HEAD
-        SubmitSyncBuilderLayer {
-            inner: AddCommand::add(self.inner, command),
-            resources: self.resources,
-        }
-=======
-        Ok(SubmitSyncBuilderLayer {
-            inner: AddCommand::add(self.inner, command)?,
-            buffers: self.buffers,
-            images: self.images,
-        })
->>>>>>> b81d204d
+        Ok(SubmitSyncBuilderLayer {
+            inner: AddCommand::add(self.inner, command)?,
+            resources: self.resources,
+        })
     }
 }
 
@@ -457,18 +398,10 @@
         self.add_image(command.source(), false);
         self.add_image(command.destination(), true);
 
-<<<<<<< HEAD
-        SubmitSyncBuilderLayer {
-            inner: AddCommand::add(self.inner, command),
-            resources: self.resources,
-        }
-=======
-        Ok(SubmitSyncBuilderLayer {
-            inner: AddCommand::add(self.inner, command)?,
-            buffers: self.buffers,
-            images: self.images,
-        })
->>>>>>> b81d204d
+        Ok(SubmitSyncBuilderLayer {
+            inner: AddCommand::add(self.inner, command)?,
+            resources: self.resources,
+        })
     }
 }
 
@@ -478,20 +411,11 @@
     type Out = SubmitSyncBuilderLayer<O>;
 
     #[inline]
-<<<<<<< HEAD
-    fn add(self, command: commands_raw::CmdDispatchRaw) -> Self::Out {
-        SubmitSyncBuilderLayer {
-            inner: AddCommand::add(self.inner, command),
-            resources: self.resources,
-        }
-=======
     fn add(self, command: commands_raw::CmdDispatchRaw) -> Result<Self::Out, CommandAddError> {
         Ok(SubmitSyncBuilderLayer {
             inner: AddCommand::add(self.inner, command)?,
-            buffers: self.buffers,
-            images: self.images,
-        })
->>>>>>> b81d204d
+            resources: self.resources,
+        })
     }
 }
 
@@ -501,20 +425,11 @@
     type Out = SubmitSyncBuilderLayer<O>;
 
     #[inline]
-<<<<<<< HEAD
-    fn add(self, command: commands_raw::CmdDrawRaw) -> Self::Out {
-        SubmitSyncBuilderLayer {
-            inner: AddCommand::add(self.inner, command),
-            resources: self.resources,
-        }
-=======
     fn add(self, command: commands_raw::CmdDrawRaw) -> Result<Self::Out, CommandAddError> {
         Ok(SubmitSyncBuilderLayer {
             inner: AddCommand::add(self.inner, command)?,
-            buffers: self.buffers,
-            images: self.images,
-        })
->>>>>>> b81d204d
+            resources: self.resources,
+        })
     }
 }
 
@@ -524,18 +439,10 @@
     type Out = SubmitSyncBuilderLayer<O>;
 
     #[inline]
-<<<<<<< HEAD
-    fn add(self, command: commands_raw::CmdDrawIndexedRaw) -> Self::Out {
-        SubmitSyncBuilderLayer {
-            inner: AddCommand::add(self.inner, command),
-            resources: self.resources,
-        }
-=======
     fn add(self, command: commands_raw::CmdDrawIndexedRaw) -> Result<Self::Out, CommandAddError> {
         Ok(SubmitSyncBuilderLayer {
             inner: AddCommand::add(self.inner, command)?,
-            buffers: self.buffers,
-            images: self.images,
+            resources: self.resources,
         })
     }
 }
@@ -552,10 +459,8 @@
 
         Ok(SubmitSyncBuilderLayer {
             inner: AddCommand::add(self.inner, command)?,
-            buffers: self.buffers,
-            images: self.images,
-        })
->>>>>>> b81d204d
+            resources: self.resources,
+        })
     }
 }
 
@@ -565,20 +470,11 @@
     type Out = SubmitSyncBuilderLayer<O>;
 
     #[inline]
-<<<<<<< HEAD
-    fn add(self, command: commands_raw::CmdEndRenderPass) -> Self::Out {
-        SubmitSyncBuilderLayer {
-            inner: AddCommand::add(self.inner, command),
-            resources: self.resources,
-        }
-=======
     fn add(self, command: commands_raw::CmdEndRenderPass) -> Result<Self::Out, CommandAddError> {
         Ok(SubmitSyncBuilderLayer {
             inner: AddCommand::add(self.inner, command)?,
-            buffers: self.buffers,
-            images: self.images,
-        })
->>>>>>> b81d204d
+            resources: self.resources,
+        })
     }
 }
 
@@ -592,18 +488,10 @@
     fn add(mut self, command: commands_raw::CmdFillBuffer<B>) -> Result<Self::Out, CommandAddError> {
         self.add_buffer(command.buffer(), true);
 
-<<<<<<< HEAD
-        SubmitSyncBuilderLayer {
-            inner: AddCommand::add(self.inner, command),
-            resources: self.resources,
-        }
-=======
-        Ok(SubmitSyncBuilderLayer {
-            inner: AddCommand::add(self.inner, command)?,
-            buffers: self.buffers,
-            images: self.images,
-        })
->>>>>>> b81d204d
+        Ok(SubmitSyncBuilderLayer {
+            inner: AddCommand::add(self.inner, command)?,
+            resources: self.resources,
+        })
     }
 }
 
@@ -613,20 +501,11 @@
     type Out = SubmitSyncBuilderLayer<O>;
 
     #[inline]
-<<<<<<< HEAD
-    fn add(self, command: commands_raw::CmdNextSubpass) -> Self::Out {
-        SubmitSyncBuilderLayer {
-            inner: AddCommand::add(self.inner, command),
-            resources: self.resources,
-        }
-=======
     fn add(self, command: commands_raw::CmdNextSubpass) -> Result<Self::Out, CommandAddError> {
         Ok(SubmitSyncBuilderLayer {
             inner: AddCommand::add(self.inner, command)?,
-            buffers: self.buffers,
-            images: self.images,
-        })
->>>>>>> b81d204d
+            resources: self.resources,
+        })
     }
 }
 
@@ -636,20 +515,11 @@
     type Out = SubmitSyncBuilderLayer<O>;
 
     #[inline]
-<<<<<<< HEAD
-    fn add(self, command: commands_raw::CmdPushConstants<Pc, Pl>) -> Self::Out {
-        SubmitSyncBuilderLayer {
-            inner: AddCommand::add(self.inner, command),
-            resources: self.resources,
-        }
-=======
     fn add(self, command: commands_raw::CmdPushConstants<Pc, Pl>) -> Result<Self::Out, CommandAddError> {
         Ok(SubmitSyncBuilderLayer {
             inner: AddCommand::add(self.inner, command)?,
-            buffers: self.buffers,
-            images: self.images,
-        })
->>>>>>> b81d204d
+            resources: self.resources,
+        })
     }
 }
 
@@ -665,18 +535,10 @@
         self.add_image(command.source(), false);
         self.add_image(command.destination(), true);
 
-<<<<<<< HEAD
-        SubmitSyncBuilderLayer {
-            inner: AddCommand::add(self.inner, command),
-            resources: self.resources,
-        }
-=======
-        Ok(SubmitSyncBuilderLayer {
-            inner: AddCommand::add(self.inner, command)?,
-            buffers: self.buffers,
-            images: self.images,
-        })
->>>>>>> b81d204d
+        Ok(SubmitSyncBuilderLayer {
+            inner: AddCommand::add(self.inner, command)?,
+            resources: self.resources,
+        })
     }
 }
 
@@ -686,20 +548,11 @@
     type Out = SubmitSyncBuilderLayer<O>;
 
     #[inline]
-<<<<<<< HEAD
-    fn add(self, command: commands_raw::CmdSetEvent) -> Self::Out {
-        SubmitSyncBuilderLayer {
-            inner: AddCommand::add(self.inner, command),
-            resources: self.resources,
-        }
-=======
     fn add(self, command: commands_raw::CmdSetEvent) -> Result<Self::Out, CommandAddError> {
         Ok(SubmitSyncBuilderLayer {
             inner: AddCommand::add(self.inner, command)?,
-            buffers: self.buffers,
-            images: self.images,
-        })
->>>>>>> b81d204d
+            resources: self.resources,
+        })
     }
 }
 
@@ -709,20 +562,11 @@
     type Out = SubmitSyncBuilderLayer<O>;
 
     #[inline]
-<<<<<<< HEAD
-    fn add(self, command: commands_raw::CmdSetState) -> Self::Out {
-        SubmitSyncBuilderLayer {
-            inner: AddCommand::add(self.inner, command),
-            resources: self.resources,
-        }
-=======
     fn add(self, command: commands_raw::CmdSetState) -> Result<Self::Out, CommandAddError> {
         Ok(SubmitSyncBuilderLayer {
             inner: AddCommand::add(self.inner, command)?,
-            buffers: self.buffers,
-            images: self.images,
-        })
->>>>>>> b81d204d
+            resources: self.resources,
+        })
     }
 }
 
@@ -736,18 +580,10 @@
     fn add(mut self, command: commands_raw::CmdUpdateBuffer<B, D>) -> Result<Self::Out, CommandAddError> {
         self.add_buffer(command.buffer(), true);
 
-<<<<<<< HEAD
-        SubmitSyncBuilderLayer {
-            inner: AddCommand::add(self.inner, command),
-            resources: self.resources,
-        }
-=======
-        Ok(SubmitSyncBuilderLayer {
-            inner: AddCommand::add(self.inner, command)?,
-            buffers: self.buffers,
-            images: self.images,
-        })
->>>>>>> b81d204d
+        Ok(SubmitSyncBuilderLayer {
+            inner: AddCommand::add(self.inner, command)?,
+            resources: self.resources,
+        })
     }
 }
 
